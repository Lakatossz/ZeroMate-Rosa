// ---------------------------------------------------------------------------------------------------------------------
/// \file window.hpp
/// \date 05. 07. 2023
/// \author Jakub Silhavy (jakub.silhavy.cz@gmail.com)
///
/// \brief This file defines an interface for all windows that will be rendered by the application.
// ---------------------------------------------------------------------------------------------------------------------

#pragma once

// STL imports (excluded from Doxygen)
/// \cond
#include <memory>
/// \endcond

// 3rd party library includes

<<<<<<< HEAD
#include "imgui/imgui.h"
=======
#include <imgui/imgui.h>
>>>>>>> 3aaf4177

namespace zero_mate
{
    // -----------------------------------------------------------------------------------------------------------------
    /// \class IGUI_Window
    /// \brief Common interface for all GUI windows.
    // -----------------------------------------------------------------------------------------------------------------
    class IGUI_Window
    {
    public:
        // clang-format off
        /// Flags defining the looks of all tables.
        static constexpr ImGuiTableFlags Table_Flags = ImGuiTableFlags_SizingFixedFit |
                                                       ImGuiTableFlags_RowBg |
                                                       ImGuiTableFlags_Borders |
                                                       ImGuiTableFlags_Resizable |
                                                       ImGuiTableFlags_Reorderable |
                                                       ImGuiTableFlags_Hideable;
        // clang-format on

    public:
        // -------------------------------------------------------------------------------------------------------------
        /// \brief Creates an instance of the class (default non-parameterized constructor).
        // -------------------------------------------------------------------------------------------------------------
        IGUI_Window() = default;

        // -------------------------------------------------------------------------------------------------------------
        /// \brief Destroys (deletes) the object from the memory.
        // -------------------------------------------------------------------------------------------------------------
        virtual ~IGUI_Window() = default;

        // -------------------------------------------------------------------------------------------------------------
        /// \brief Deleted copy constructor (rule of five).
        // -------------------------------------------------------------------------------------------------------------
        IGUI_Window(const IGUI_Window&) = delete;

        // -------------------------------------------------------------------------------------------------------------
        /// \brief Deleted assignment operator (rule of five).
        /// \return Instance of this class
        // -------------------------------------------------------------------------------------------------------------
        IGUI_Window& operator=(const IGUI_Window&) = delete;

        // -------------------------------------------------------------------------------------------------------------
        /// \brief Deleted move constructor (rule of five).
        // -------------------------------------------------------------------------------------------------------------
        IGUI_Window(IGUI_Window&&) = delete;

        // -------------------------------------------------------------------------------------------------------------
        /// \brief Deleted assignment operator with an r-value reference (rule of five).
        /// \return Instance of this class
        // -------------------------------------------------------------------------------------------------------------
        IGUI_Window& operator=(IGUI_Window&&) = delete;

        // -------------------------------------------------------------------------------------------------------------
        /// \brief Renders the window.
        // -------------------------------------------------------------------------------------------------------------
        virtual void Render() = 0;
    };

} // namespace zero_mate<|MERGE_RESOLUTION|>--- conflicted
+++ resolved
@@ -15,11 +15,7 @@
 
 // 3rd party library includes
 
-<<<<<<< HEAD
-#include "imgui/imgui.h"
-=======
 #include <imgui/imgui.h>
->>>>>>> 3aaf4177
 
 namespace zero_mate
 {
