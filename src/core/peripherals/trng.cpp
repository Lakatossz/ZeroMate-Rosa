--- conflicted
+++ resolved
@@ -71,12 +71,7 @@
         return static_cast<bool>(m_regs[static_cast<std::uint32_t>(NRegister::Control)] & 0b1U);
     }
 
-<<<<<<< HEAD
     std::uint32_t CTRNG::Get_Rnd_Number() const
-=======
-    std::uint32_t CTRNG::Get_Rnd_Number()
->>>>>>> 2f4d9c44
-    {
 #ifdef USE_REAL_RND_NUMBER_GENERATOR
         return m_uniform_dist(m_rand_dev);
 #else
